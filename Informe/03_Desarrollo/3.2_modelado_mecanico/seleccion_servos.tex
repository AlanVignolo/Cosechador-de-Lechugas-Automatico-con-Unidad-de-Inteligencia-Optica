\subsubsection{Dimensionamiento de servomotores}

Para el dimensionamiento de los servomotores se utilizan las expresiones de torque obtenidas mediante el análisis dinámico por Euler-Lagrange, evaluadas en las configuraciones críticas de operación del sistema.\\

Parámetros del sistema\\
\noindent
Los parámetros físicos y operacionales del brazo robótico se detallan en la Tabla \ref{tab:parametros_brazo}.

\begin{table}[htbp]
\centering
\begin{tabular}{lcc}
\hline
\textbf{Parámetro} & \textbf{Valor} & \textbf{Unidad} \\
\hline
Longitud total eslabón 1 ($L_1$) & 16 & cm \\
Longitud total eslabón 2 ($L_2$) & 12.5 & cm \\
Posición centro de masa eslabón 1 ($l_1$) & 16 & cm \\
Posición centro de masa eslabón 2 ($l_2$) & 12.5 & cm \\
Masa eslabón 1 ($m_1$) & 150 & g \\
Masa eslabón 2 + carga ($m_2$) & 550 & g \\
Momento de inercia eslabón 1 ($I_1$) & $3.2 \times 10^{-5}$ & kg·m$^2$ \\
Momento de inercia eslabón 2 ($I_2$) & $2.15 \times 10^{-5}$ & kg·m$^2$ \\
Velocidad angular máxima ($\omega_{\max}$) & 45 & $^{\circ}$/s \\
Tiempo de aceleración ($t_{ac}$) & 0.5 & s \\
\hline
\end{tabular}
\caption{\textit{Parámetros del brazo robótico}}
\label{tab:parametros_brazo}
\end{table}

Los momentos de inercia se calcularon considerando los eslabones como barras delgadas uniformes respecto a sus centros de masa: $I = \frac{1}{12}mL^2$.

Del análisis dinámico desarrollado previamente, se tienen las expresiones \ref{ec:torqueT1} (hombro) y \ref{ec:torqueT2} (codo) para los torques en cada articulación:

Estas ecuaciones capturan los efectos inerciales, de acoplamiento dinámico entre articulaciones, términos centrífugos y efectos gravitacionales. \\

Configuraciones críticas de análisis\\

Para el dimensionamiento se consideran tres configuraciones críticas que representan las condiciones de carga más exigentes.

Cálculo de torque para la articulación 2 (codo):
\begin{itemize}
    \item \underline{Caso 1: Posición horizontal en reposo}: $\theta_1 = 0°$, $\theta_2 = 0°$, $\dot{\theta}_1 = \dot{\theta}_2 = 0$, $\ddot{\theta}_1 = \ddot{\theta}_2 = 0$\\
     
        La expresión de $\tau_2$ se reduce al término gravitacional:
        \begin{equation}
        \tau_{2,est} = gm_2l_2\cos(\theta_2) = 9.81 \cdot 0.55 \cdot 0.125 \cdot \cos(0°) = 0.674 \, \text{N·m}
        \end{equation}
    \item  \underline{Caso 2: Aceleración máxima}: $\theta_1 = 0°$, $\theta_2 = 0°$, $\dot{\theta}_1 = \dot{\theta}_2 = 0$, $\ddot{\theta}_1 = \ddot{\theta}_2 = 1.57$ rad/s$^2$ \\
    
        \begin{equation}
        \tau_{2,din} = (m_2l_2^2 + I_2)\ddot{\theta}_2 + m_2L_1l_2\ddot{\theta}_1\cos(0) + gm_2l_2\cos(0)
        = 0.705 \, \text{N·m}
        \end{equation}
    \item \underline{Caso 3: Efectos centrífugos}: $\theta_1 = 45°$, $\theta_2 = 45°$, $\dot{\theta}_1 = 0.785$ rad/s, $\ddot{\theta}_1 = \ddot{\theta}_2 = 0$ \\
        
        \begin{equation}
        \tau_{2,cent} = m_2L_1l_2\dot{\theta}_1^2\sin(\theta_1 - \theta_2) + gm_2l_2\cos(\theta_2) = 0.477 \, \text{N·m}
        \end{equation}
\end{itemize}

El torque máximo requerido para el codo es:
\begin{equation}
\tau_{2,max} = \max(0.674, 0.705, 0.477) = 0.705 \, \text{N·m}
\end{equation}

Aplicando un factor de seguridad de 1.5:
\begin{equation}
\tau_{2,req} = 1.5 \cdot 0.705 = 1.058 \, \text{N·m}
\end{equation}
Cálculo de torque para la articulación 1 (hombro):
\begin{itemize}
    \item \underline{Caso 1: Posición horizontal en reposo}: $\theta_1 = 0°$, $\theta_2 = 0°$, $\dot{\theta}_1 = \dot{\theta}_2 = 0$, $\ddot{\theta}_1 = \ddot{\theta}_2 = 0$ \\
        
        \begin{equation}
        \tau_{1,est} = g(m_1l_1 + m_2L_1)\cos(\theta_1) 
        = 1.098 \, \text{N·m}
        \end{equation}

    \item \underline{Caso 2: Aceleración máxima}: $\theta_1 = 0°$, $\theta_2 = 0°$, $\dot{\theta}_1 = \dot{\theta}_2 = 0$, $\ddot{\theta}_1 = \ddot{\theta}_2 = 1.57$ rad/s$^2$\\
        
        \begin{equation}
        \tau_{1,din} = (m_1l_1^2 + m_2L_1^2 + I_1)\ddot{\theta}_1 + m_2L_1l_2\ddot{\theta}_2\cos(0) + g(m_1l_1 + m_2L_1)\cos(0) = 1.144 \, \text{N·m}
        \end{equation}

    \item \underline{Caso 3: Efectos centrífugos}: $\theta_1 = 0°$, $\theta_2 = 45°$, $\dot{\theta}_2 = 0.785$ rad/s, $\ddot{\theta}_1 = \ddot{\theta}_2 = 0$\\
        
        \begin{equation}
        \tau_{1,cent} = - m_2L_1l_2\dot{\theta}_2^2\sin(\theta_1 - \theta_2) + g(m_1l_1 + m_2L_1)\cos(\theta_1)
        = 1.103 \, \text{N·m}
        \end{equation}
\end{itemize}

El torque máximo requerido para el hombro es:

\begin{equation}
\mathbf{\tau_{1,max}} = \max(1.098, 1.144, 1.103) = \mathbf{1.144 \, N·m }
\end{equation}

Aplicando un factor de seguridad de 1.5:

\begin{equation}
\mathbf{\tau_{1,req}} = 1.5 \cdot 1.144 = \mathbf{1.716 \, N·m }
\end{equation}

<<<<<<< HEAD
Para ambos motores se selecciona un motor \textbf{Dynamixel MX-106T/R} que cuenta con un torque de 8N$\cdot$m a 12V y 5A, teniendo un margen de aproximadamente 8 veces para el codo y de aproximadamente 5 veces para el hombro.
=======
Para ambos motores se selecciona un motor Dynamixel MX-106T/R que cuenta con un torque de 8N$\cdot$m a 12v y 5A, teniendo un margen de aproximadamente 8 veces para el codo y de aproximadamente 5 veces para el hombro.
>>>>>>> 42b1523f
<|MERGE_RESOLUTION|>--- conflicted
+++ resolved
@@ -102,9 +102,4 @@
 \begin{equation}
 \mathbf{\tau_{1,req}} = 1.5 \cdot 1.144 = \mathbf{1.716 \, N·m }
 \end{equation}
-
-<<<<<<< HEAD
-Para ambos motores se selecciona un motor \textbf{Dynamixel MX-106T/R} que cuenta con un torque de 8N$\cdot$m a 12V y 5A, teniendo un margen de aproximadamente 8 veces para el codo y de aproximadamente 5 veces para el hombro.
-=======
-Para ambos motores se selecciona un motor Dynamixel MX-106T/R que cuenta con un torque de 8N$\cdot$m a 12v y 5A, teniendo un margen de aproximadamente 8 veces para el codo y de aproximadamente 5 veces para el hombro.
->>>>>>> 42b1523f
+Para ambos motores se selecciona un motor Dynamixel MX-106T/R que cuenta con un torque de 8N$\cdot$m a 12v y 5A, teniendo un margen de aproximadamente 8 veces para el codo y de aproximadamente 5 veces para el hombro.